--- conflicted
+++ resolved
@@ -19,12 +19,12 @@
 import org.gradle.api.*;
 import org.gradle.internal.HasInternalProtocol;
 import org.gradle.language.base.LanguageSourceSet;
+import org.gradle.model.ModelMap;
 
 /**
  * Represents a binary artifact that is the result of building a project component.
  */
-@Incubating
-@HasInternalProtocol
+@Incubating @HasInternalProtocol
 public interface BinarySpec extends BuildableModelElement, Named {
     /**
      * Returns a human-consumable display name for this binary.
@@ -37,18 +37,20 @@
     boolean isBuildable();
 
     /**
-<<<<<<< HEAD
-=======
-     * Adds one or more {@link org.gradle.language.base.LanguageSourceSet}s that are used to compile this binary. <p/> This method accepts the following types:
+     * Adds one or more {@link org.gradle.language.base.LanguageSourceSet}s that are used to compile this binary.
+     * <p/>
+     * This method accepts the following types:
      *
-     * <ul> <li>A {@link org.gradle.language.base.FunctionalSourceSet}</li> <li>A {@link org.gradle.language.base.LanguageSourceSet}</li> <li>A Collection of {@link
-     * org.gradle.language.base.LanguageSourceSet}s</li> </ul>
+     * <ul>
+     *     <li>A {@link org.gradle.language.base.FunctionalSourceSet}</li>
+     *     <li>A {@link org.gradle.language.base.LanguageSourceSet}</li>
+     *     <li>A Collection of {@link org.gradle.language.base.LanguageSourceSet}s</li>
+     * </ul>
      */
     // TODO:DAZ Remove this
     void source(Object source);
 
     /**
->>>>>>> 8fda229a
      * The source sets used to compile this binary.
      */
     DomainObjectSet<LanguageSourceSet> getSource();
